--- conflicted
+++ resolved
@@ -33,55 +33,6 @@
 /* DMA */
 static const struct sh_dmae_slave_config sh7724_dmae_slaves[] = {
 	{
-<<<<<<< HEAD
-		.mapbase        = 0xffe00000,
-		.flags          = UPF_BOOT_AUTOCONF,
-		.scscr		= SCSCR_RE | SCSCR_TE | SCSCR_REIE,
-		.scbrr_algo_id	= SCBRR_ALGO_2,
-		.type           = PORT_SCIF,
-		.irqs           = { 80, 80, 80, 80 },
-		.clk		= "scif0",
-	}, {
-		.mapbase        = 0xffe10000,
-		.flags          = UPF_BOOT_AUTOCONF,
-		.scscr		= SCSCR_RE | SCSCR_TE | SCSCR_REIE,
-		.scbrr_algo_id	= SCBRR_ALGO_2,
-		.type           = PORT_SCIF,
-		.irqs           = { 81, 81, 81, 81 },
-		.clk		= "scif1",
-	}, {
-		.mapbase        = 0xffe20000,
-		.flags          = UPF_BOOT_AUTOCONF,
-		.scscr		= SCSCR_RE | SCSCR_TE | SCSCR_REIE,
-		.scbrr_algo_id	= SCBRR_ALGO_2,
-		.type           = PORT_SCIF,
-		.irqs           = { 82, 82, 82, 82 },
-		.clk		= "scif2",
-	}, {
-		.mapbase	= 0xa4e30000,
-		.flags		= UPF_BOOT_AUTOCONF,
-		.scscr		= SCSCR_RE | SCSCR_TE | SCSCR_REIE,
-		.scbrr_algo_id	= SCBRR_ALGO_3,
-		.type		= PORT_SCIFA,
-		.irqs		= { 56, 56, 56, 56 },
-		.clk		= "scif3",
-	}, {
-		.mapbase	= 0xa4e40000,
-		.flags		= UPF_BOOT_AUTOCONF,
-		.scscr		= SCSCR_RE | SCSCR_TE | SCSCR_REIE,
-		.scbrr_algo_id	= SCBRR_ALGO_3,
-		.type		= PORT_SCIFA,
-		.irqs		= { 88, 88, 88, 88 },
-		.clk		= "scif4",
-	}, {
-		.mapbase	= 0xa4e50000,
-		.flags		= UPF_BOOT_AUTOCONF,
-		.scscr		= SCSCR_RE | SCSCR_TE | SCSCR_REIE,
-		.scbrr_algo_id	= SCBRR_ALGO_3,
-		.type		= PORT_SCIFA,
-		.irqs		= { 109, 109, 109, 109 },
-		.clk		= "scif5",
-=======
 		.slave_id	= SHDMA_SLAVE_SCIF0_TX,
 		.addr		= 0xffe0000c,
 		.chcr		= DM_FIX | SM_INC | 0x800 | TS_INDEX2VAL(XMIT_SZ_8BIT),
@@ -131,7 +82,6 @@
 		.addr		= 0xa4e40024,
 		.chcr		= DM_INC | SM_FIX | 0x800 | TS_INDEX2VAL(XMIT_SZ_8BIT),
 		.mid_rid	= 0x32,
->>>>>>> 4162cf64
 	}, {
 		.slave_id	= SHDMA_SLAVE_SCIF5_TX,
 		.addr		= 0xa4e50020,
@@ -307,6 +257,8 @@
 static struct plat_sci_port scif0_platform_data = {
 	.mapbase        = 0xffe00000,
 	.flags          = UPF_BOOT_AUTOCONF,
+	.scscr		= SCSCR_RE | SCSCR_TE | SCSCR_REIE,
+	.scbrr_algo_id	= SCBRR_ALGO_2,
 	.type           = PORT_SCIF,
 	.irqs           = { 80, 80, 80, 80 },
 };
@@ -322,6 +274,8 @@
 static struct plat_sci_port scif1_platform_data = {
 	.mapbase        = 0xffe10000,
 	.flags          = UPF_BOOT_AUTOCONF,
+	.scscr		= SCSCR_RE | SCSCR_TE | SCSCR_REIE,
+	.scbrr_algo_id	= SCBRR_ALGO_2,
 	.type           = PORT_SCIF,
 	.irqs           = { 81, 81, 81, 81 },
 };
@@ -337,6 +291,8 @@
 static struct plat_sci_port scif2_platform_data = {
 	.mapbase        = 0xffe20000,
 	.flags          = UPF_BOOT_AUTOCONF,
+	.scscr		= SCSCR_RE | SCSCR_TE | SCSCR_REIE,
+	.scbrr_algo_id	= SCBRR_ALGO_2,
 	.type           = PORT_SCIF,
 	.irqs           = { 82, 82, 82, 82 },
 };
@@ -352,6 +308,8 @@
 static struct plat_sci_port scif3_platform_data = {
 	.mapbase        = 0xa4e30000,
 	.flags          = UPF_BOOT_AUTOCONF,
+	.scscr		= SCSCR_RE | SCSCR_TE,
+	.scbrr_algo_id	= SCBRR_ALGO_3,
 	.type           = PORT_SCIFA,
 	.irqs           = { 56, 56, 56, 56 },
 };
@@ -367,6 +325,8 @@
 static struct plat_sci_port scif4_platform_data = {
 	.mapbase        = 0xa4e40000,
 	.flags          = UPF_BOOT_AUTOCONF,
+	.scscr		= SCSCR_RE | SCSCR_TE,
+	.scbrr_algo_id	= SCBRR_ALGO_3,
 	.type           = PORT_SCIFA,
 	.irqs           = { 88, 88, 88, 88 },
 };
@@ -382,6 +342,8 @@
 static struct plat_sci_port scif5_platform_data = {
 	.mapbase        = 0xa4e50000,
 	.flags          = UPF_BOOT_AUTOCONF,
+	.scscr		= SCSCR_RE | SCSCR_TE,
+	.scbrr_algo_id	= SCBRR_ALGO_3,
 	.type           = PORT_SCIFA,
 	.irqs           = { 109, 109, 109, 109 },
 };
