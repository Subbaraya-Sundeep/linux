/*
 * Copyright (c) 2016 Andreas Färber
 * Copyright (c) 2016 BayLibre, Inc.
 * Author: Kevin Hilman <khilman@kernel.org>
 *
 * This file is dual-licensed: you can use it either under the terms
 * of the GPL or the X11 license, at your option. Note that this dual
 * licensing only applies to this file, and not this project as a
 * whole.
 *
 *  a) This library is free software; you can redistribute it and/or
 *     modify it under the terms of the GNU General Public License as
 *     published by the Free Software Foundation; either version 2 of the
 *     License, or (at your option) any later version.
 *
 *     This library is distributed in the hope that it will be useful,
 *     but WITHOUT ANY WARRANTY; without even the implied warranty of
 *     MERCHANTABILITY or FITNESS FOR A PARTICULAR PURPOSE.  See the
 *     GNU General Public License for more details.
 *
 * Or, alternatively,
 *
 *  b) Permission is hereby granted, free of charge, to any person
 *     obtaining a copy of this software and associated documentation
 *     files (the "Software"), to deal in the Software without
 *     restriction, including without limitation the rights to use,
 *     copy, modify, merge, publish, distribute, sublicense, and/or
 *     sell copies of the Software, and to permit persons to whom the
 *     Software is furnished to do so, subject to the following
 *     conditions:
 *
 *     The above copyright notice and this permission notice shall be
 *     included in all copies or substantial portions of the Software.
 *
 *     THE SOFTWARE IS PROVIDED "AS IS", WITHOUT WARRANTY OF ANY KIND,
 *     EXPRESS OR IMPLIED, INCLUDING BUT NOT LIMITED TO THE WARRANTIES
 *     OF MERCHANTABILITY, FITNESS FOR A PARTICULAR PURPOSE AND
 *     NONINFRINGEMENT. IN NO EVENT SHALL THE AUTHORS OR COPYRIGHT
 *     HOLDERS BE LIABLE FOR ANY CLAIM, DAMAGES OR OTHER LIABILITY,
 *     WHETHER IN AN ACTION OF CONTRACT, TORT OR OTHERWISE, ARISING
 *     FROM, OUT OF OR IN CONNECTION WITH THE SOFTWARE OR THE USE OR
 *     OTHER DEALINGS IN THE SOFTWARE.
 */

#include "meson-gxbb.dtsi"

/ {
	aliases {
		serial0 = &uart_AO;
	};

	chosen {
		stdout-path = "serial0:115200n8";
	};

	memory@0 {
		device_type = "memory";
		reg = <0x0 0x0 0x0 0x40000000>;
	};

	usb_pwr: regulator-usb-pwrs {
		compatible = "regulator-fixed";

		regulator-name = "USB_PWR";

		regulator-min-microvolt = <5000000>;
		regulator-max-microvolt = <5000000>;

		/* signal name in schematic: USB_PWR_EN */
		gpio = <&gpio GPIODV_24 GPIO_ACTIVE_HIGH>;
		enable-active-high;
	};
};

/* This UART is brought out to the DB9 connector */
&uart_AO {
	status = "okay";
	pinctrl-0 = <&uart_ao_a_pins>;
	pinctrl-names = "default";
};

&ethmac {
	status = "okay";
	pinctrl-0 = <&eth_pins>;
	pinctrl-names = "default";
};

&ir {
	status = "okay";
	pinctrl-0 = <&remote_input_ao_pins>;
	pinctrl-names = "default";
<<<<<<< HEAD
=======
};

&usb0_phy {
	status = "okay";
	phy-supply = <&usb_pwr>;
};

&usb1_phy {
	status = "okay";
};

&usb0 {
	status = "okay";
};

&usb1 {
	status = "okay";
>>>>>>> e1e4a1a4
};<|MERGE_RESOLUTION|>--- conflicted
+++ resolved
@@ -89,8 +89,6 @@
 	status = "okay";
 	pinctrl-0 = <&remote_input_ao_pins>;
 	pinctrl-names = "default";
-<<<<<<< HEAD
-=======
 };
 
 &usb0_phy {
@@ -108,5 +106,4 @@
 
 &usb1 {
 	status = "okay";
->>>>>>> e1e4a1a4
 };