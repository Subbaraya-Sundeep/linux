--- conflicted
+++ resolved
@@ -372,8 +372,6 @@
 	},
 };
 
-<<<<<<< HEAD
-=======
 static struct i2c_board_info mxs_i2c0_board_info[] __initdata = {
 	{
 		I2C_BOARD_INFO("sgtl5000", 0x0a),
@@ -418,7 +416,6 @@
 static void __init mx28evk_add_regulators(void) {}
 #endif
 
->>>>>>> efa62e13
 static struct gpio mx28evk_lcd_gpios[] = {
 	{ MX28EVK_LCD_ENABLE, GPIOF_OUT_INIT_HIGH, "lcd-enable" },
 	{ MX28EVK_BL_ENABLE, GPIOF_OUT_INIT_HIGH, "bl-enable" },
@@ -456,8 +453,6 @@
 		pr_warn("failed to request gpio pins for lcd: %d\n", ret);
 	else
 		mx28_add_mxsfb(&mx28evk_mxsfb_pdata);
-<<<<<<< HEAD
-=======
 
 	mx28_add_saif(0);
 	mx28_add_saif(1);
@@ -470,7 +465,6 @@
 
 	mxs_add_platform_device("mxs-sgtl5000", 0, NULL, 0,
 			NULL, 0);
->>>>>>> efa62e13
 
 	/* power on mmc slot by writing 0 to the gpio */
 	ret = gpio_request_one(MX28EVK_MMC0_SLOT_POWER, GPIOF_OUT_INIT_LOW,
@@ -485,12 +479,9 @@
 		pr_warn("failed to request gpio mmc1-slot-power: %d\n", ret);
 	else
 		mx28_add_mxs_mmc(1, &mx28evk_mmc_pdata[1]);
-<<<<<<< HEAD
-=======
 
 	mx28_add_mxs_mmc(1, &mx28evk_mmc_pdata[1]);
 	mx28_add_rtc_stmp3xxx();
->>>>>>> efa62e13
 
 	gpio_led_register_device(0, &mx28evk_led_data);
 }
