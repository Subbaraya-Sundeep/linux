/*
 * pm_runtime.h - Device run-time power management helper functions.
 *
 * Copyright (C) 2009 Rafael J. Wysocki <rjw@sisk.pl>
 *
 * This file is released under the GPLv2.
 */

#ifndef _LINUX_PM_RUNTIME_H
#define _LINUX_PM_RUNTIME_H

#include <linux/device.h>
#include <linux/notifier.h>
#include <linux/pm.h>

#include <linux/jiffies.h>

/* Runtime PM flag argument bits */
#define RPM_ASYNC		0x01	/* Request is asynchronous */
#define RPM_NOWAIT		0x02	/* Don't wait for concurrent
					    state change */
#define RPM_GET_PUT		0x04	/* Increment/decrement the
					    usage_count */
#define RPM_AUTO		0x08	/* Use autosuspend_delay */

#ifdef CONFIG_PM
extern struct workqueue_struct *pm_wq;

static inline bool queue_pm_work(struct work_struct *work)
{
	return queue_work(pm_wq, work);
}

extern int pm_generic_runtime_suspend(struct device *dev);
extern int pm_generic_runtime_resume(struct device *dev);
extern int pm_runtime_force_suspend(struct device *dev);
extern int pm_runtime_force_resume(struct device *dev);

extern int __pm_runtime_idle(struct device *dev, int rpmflags);
extern int __pm_runtime_suspend(struct device *dev, int rpmflags);
extern int __pm_runtime_resume(struct device *dev, int rpmflags);
extern int pm_schedule_suspend(struct device *dev, unsigned int delay);
extern int __pm_runtime_set_status(struct device *dev, unsigned int status);
extern int pm_runtime_barrier(struct device *dev);
extern void pm_runtime_enable(struct device *dev);
extern void __pm_runtime_disable(struct device *dev, bool check_resume);
extern void pm_runtime_allow(struct device *dev);
extern void pm_runtime_forbid(struct device *dev);
extern void pm_runtime_no_callbacks(struct device *dev);
extern void pm_runtime_irq_safe(struct device *dev);
extern void __pm_runtime_use_autosuspend(struct device *dev, bool use);
extern void pm_runtime_set_autosuspend_delay(struct device *dev, int delay);
extern unsigned long pm_runtime_autosuspend_expiration(struct device *dev);
extern void pm_runtime_update_max_time_suspended(struct device *dev,
						 s64 delta_ns);
extern void pm_runtime_set_memalloc_noio(struct device *dev, bool enable);

static inline bool pm_children_suspended(struct device *dev)
{
	return dev->power.ignore_children
		|| !atomic_read(&dev->power.child_count);
}

static inline void pm_runtime_get_noresume(struct device *dev)
{
	atomic_inc(&dev->power.usage_count);
}

static inline void pm_runtime_put_noidle(struct device *dev)
{
	atomic_add_unless(&dev->power.usage_count, -1, 0);
}

static inline bool device_run_wake(struct device *dev)
{
	return dev->power.run_wake;
}

static inline void device_set_run_wake(struct device *dev, bool enable)
{
	dev->power.run_wake = enable;
}

static inline bool pm_runtime_suspended(struct device *dev)
{
	return dev->power.runtime_status == RPM_SUSPENDED
		&& !dev->power.disable_depth;
}

static inline bool pm_runtime_active(struct device *dev)
{
	return dev->power.runtime_status == RPM_ACTIVE
		|| dev->power.disable_depth;
}

static inline bool pm_runtime_status_suspended(struct device *dev)
{
	return dev->power.runtime_status == RPM_SUSPENDED;
}

static inline bool pm_runtime_suspended_if_enabled(struct device *dev)
{
	return pm_runtime_status_suspended(dev) && dev->power.disable_depth == 1;
}

static inline bool pm_runtime_enabled(struct device *dev)
{
	return !dev->power.disable_depth;
}

static inline bool pm_runtime_callbacks_present(struct device *dev)
{
	return !dev->power.no_callbacks;
}

static inline void pm_runtime_mark_last_busy(struct device *dev)
{
	ACCESS_ONCE(dev->power.last_busy) = jiffies;
}

<<<<<<< HEAD
#else /* !CONFIG_PM */

static inline bool queue_pm_work(struct work_struct *work) { return false; }

static inline int pm_generic_runtime_suspend(struct device *dev) { return 0; }
static inline int pm_generic_runtime_resume(struct device *dev) { return 0; }
static inline int pm_runtime_force_suspend(struct device *dev) { return 0; }
static inline int pm_runtime_force_resume(struct device *dev) { return 0; }
=======
static inline bool pm_runtime_is_irq_safe(struct device *dev)
{
	return dev->power.irq_safe;
}

#else /* !CONFIG_PM_RUNTIME */
>>>>>>> e9f2d6d6

static inline int __pm_runtime_idle(struct device *dev, int rpmflags)
{
	return -ENOSYS;
}
static inline int __pm_runtime_suspend(struct device *dev, int rpmflags)
{
	return -ENOSYS;
}
static inline int __pm_runtime_resume(struct device *dev, int rpmflags)
{
	return 1;
}
static inline int pm_schedule_suspend(struct device *dev, unsigned int delay)
{
	return -ENOSYS;
}
static inline int __pm_runtime_set_status(struct device *dev,
					    unsigned int status) { return 0; }
static inline int pm_runtime_barrier(struct device *dev) { return 0; }
static inline void pm_runtime_enable(struct device *dev) {}
static inline void __pm_runtime_disable(struct device *dev, bool c) {}
static inline void pm_runtime_allow(struct device *dev) {}
static inline void pm_runtime_forbid(struct device *dev) {}

static inline bool pm_children_suspended(struct device *dev) { return false; }
static inline void pm_runtime_get_noresume(struct device *dev) {}
static inline void pm_runtime_put_noidle(struct device *dev) {}
static inline bool device_run_wake(struct device *dev) { return false; }
static inline void device_set_run_wake(struct device *dev, bool enable) {}
static inline bool pm_runtime_suspended(struct device *dev) { return false; }
static inline bool pm_runtime_active(struct device *dev) { return true; }
static inline bool pm_runtime_status_suspended(struct device *dev) { return false; }
static inline bool pm_runtime_suspended_if_enabled(struct device *dev) { return false; }
static inline bool pm_runtime_enabled(struct device *dev) { return false; }

static inline void pm_runtime_no_callbacks(struct device *dev) {}
static inline void pm_runtime_irq_safe(struct device *dev) {}
static inline bool pm_runtime_is_irq_safe(struct device *dev) { return false; }

static inline bool pm_runtime_callbacks_present(struct device *dev) { return false; }
static inline void pm_runtime_mark_last_busy(struct device *dev) {}
static inline void __pm_runtime_use_autosuspend(struct device *dev,
						bool use) {}
static inline void pm_runtime_set_autosuspend_delay(struct device *dev,
						int delay) {}
static inline unsigned long pm_runtime_autosuspend_expiration(
				struct device *dev) { return 0; }
static inline void pm_runtime_set_memalloc_noio(struct device *dev,
						bool enable){}

#endif /* !CONFIG_PM */

static inline int pm_runtime_idle(struct device *dev)
{
	return __pm_runtime_idle(dev, 0);
}

static inline int pm_runtime_suspend(struct device *dev)
{
	return __pm_runtime_suspend(dev, 0);
}

static inline int pm_runtime_autosuspend(struct device *dev)
{
	return __pm_runtime_suspend(dev, RPM_AUTO);
}

static inline int pm_runtime_resume(struct device *dev)
{
	return __pm_runtime_resume(dev, 0);
}

static inline int pm_request_idle(struct device *dev)
{
	return __pm_runtime_idle(dev, RPM_ASYNC);
}

static inline int pm_request_resume(struct device *dev)
{
	return __pm_runtime_resume(dev, RPM_ASYNC);
}

static inline int pm_request_autosuspend(struct device *dev)
{
	return __pm_runtime_suspend(dev, RPM_ASYNC | RPM_AUTO);
}

static inline int pm_runtime_get(struct device *dev)
{
	return __pm_runtime_resume(dev, RPM_GET_PUT | RPM_ASYNC);
}

static inline int pm_runtime_get_sync(struct device *dev)
{
	return __pm_runtime_resume(dev, RPM_GET_PUT);
}

static inline int pm_runtime_put(struct device *dev)
{
	return __pm_runtime_idle(dev, RPM_GET_PUT | RPM_ASYNC);
}

static inline int pm_runtime_put_autosuspend(struct device *dev)
{
	return __pm_runtime_suspend(dev,
	    RPM_GET_PUT | RPM_ASYNC | RPM_AUTO);
}

static inline int pm_runtime_put_sync(struct device *dev)
{
	return __pm_runtime_idle(dev, RPM_GET_PUT);
}

static inline int pm_runtime_put_sync_suspend(struct device *dev)
{
	return __pm_runtime_suspend(dev, RPM_GET_PUT);
}

static inline int pm_runtime_put_sync_autosuspend(struct device *dev)
{
	return __pm_runtime_suspend(dev, RPM_GET_PUT | RPM_AUTO);
}

static inline int pm_runtime_set_active(struct device *dev)
{
	return __pm_runtime_set_status(dev, RPM_ACTIVE);
}

static inline void pm_runtime_set_suspended(struct device *dev)
{
	__pm_runtime_set_status(dev, RPM_SUSPENDED);
}

static inline void pm_runtime_disable(struct device *dev)
{
	__pm_runtime_disable(dev, true);
}

static inline void pm_runtime_use_autosuspend(struct device *dev)
{
	__pm_runtime_use_autosuspend(dev, true);
}

static inline void pm_runtime_dont_use_autosuspend(struct device *dev)
{
	__pm_runtime_use_autosuspend(dev, false);
}

#endif<|MERGE_RESOLUTION|>--- conflicted
+++ resolved
@@ -118,7 +118,11 @@
 	ACCESS_ONCE(dev->power.last_busy) = jiffies;
 }
 
-<<<<<<< HEAD
+static inline bool pm_runtime_is_irq_safe(struct device *dev)
+{
+	return dev->power.irq_safe;
+}
+
 #else /* !CONFIG_PM */
 
 static inline bool queue_pm_work(struct work_struct *work) { return false; }
@@ -127,14 +131,6 @@
 static inline int pm_generic_runtime_resume(struct device *dev) { return 0; }
 static inline int pm_runtime_force_suspend(struct device *dev) { return 0; }
 static inline int pm_runtime_force_resume(struct device *dev) { return 0; }
-=======
-static inline bool pm_runtime_is_irq_safe(struct device *dev)
-{
-	return dev->power.irq_safe;
-}
-
-#else /* !CONFIG_PM_RUNTIME */
->>>>>>> e9f2d6d6
 
 static inline int __pm_runtime_idle(struct device *dev, int rpmflags)
 {
