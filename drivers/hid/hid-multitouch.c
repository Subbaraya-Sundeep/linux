--- conflicted
+++ resolved
@@ -116,12 +116,9 @@
 #define MT_CLS_EGALAX_SERIAL			0x0104
 #define MT_CLS_TOPSEED				0x0105
 #define MT_CLS_PANASONIC			0x0106
-<<<<<<< HEAD
 #define MT_CLS_FLATFROG				0x0107
-=======
-#define MT_CLS_GENERALTOUCH_TWOFINGERS		0x0107
-#define MT_CLS_GENERALTOUCH_PWT_TENFINGERS	0x0108
->>>>>>> f5ff4e1e
+#define MT_CLS_GENERALTOUCH_TWOFINGERS		0x0108
+#define MT_CLS_GENERALTOUCH_PWT_TENFINGERS	0x0109
 
 #define MT_DEFAULT_MAXCONTACT	10
 
